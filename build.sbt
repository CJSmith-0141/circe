--- conflicted
+++ resolved
@@ -370,13 +370,7 @@
 
 lazy val scodec = circeCrossModule("scodec")
   .settings(
-<<<<<<< HEAD
-    libraryDependencies += "org.scodec" %%% "scodec-bits" % "1.1.30"
-=======
-    disableScala3,
-    libraryDependencies += "org.scodec" %%% "scodec-bits" % "1.1.34",
-    Test / classLoaderLayeringStrategy := ClassLoaderLayeringStrategy.AllLibraryJars
->>>>>>> c2973fb2
+    libraryDependencies += "org.scodec" %%% "scodec-bits" % "1.1.34"
   )
   .jsSettings(
     libraryDependencies += "io.github.cquiroz" %%% "scala-java-time" % scalaJavaTimeVersion % Test
